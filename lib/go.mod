--- conflicted
+++ resolved
@@ -13,12 +13,8 @@
 	github.com/lib/pq v1.10.9
 	github.com/prometheus/client_golang v1.23.2
 	github.com/prometheus/client_model v0.6.2
-<<<<<<< HEAD
-	github.com/sapcc/go-bits v0.0.0-20251002190222-32e18bbcae76
+	github.com/sapcc/go-bits v0.0.0-20251009112313-51a4d641ae65
 	k8s.io/client-go v0.34.1
-=======
-	github.com/sapcc/go-bits v0.0.0-20251009112313-51a4d641ae65
->>>>>>> b5b88424
 )
 
 require (
@@ -63,14 +59,13 @@
 	github.com/prometheus/procfs v0.17.0 // indirect
 	github.com/sapcc/go-api-declarations v1.17.4 // indirect
 	github.com/x448/float16 v0.8.4 // indirect
-	golang.org/x/oauth2 v0.30.0 // indirect
+	golang.org/x/oauth2 v0.31.0 // indirect
 	golang.org/x/sync v0.17.0 // indirect
-<<<<<<< HEAD
-	golang.org/x/sys v0.36.0 // indirect
-	golang.org/x/term v0.35.0 // indirect
-	golang.org/x/text v0.29.0 // indirect
-	golang.org/x/time v0.12.0 // indirect
-	google.golang.org/protobuf v1.36.8 // indirect
+	golang.org/x/sys v0.37.0 // indirect
+	golang.org/x/term v0.36.0 // indirect
+	golang.org/x/text v0.30.0 // indirect
+	golang.org/x/time v0.14.0 // indirect
+	google.golang.org/protobuf v1.36.10 // indirect
 	gopkg.in/inf.v0 v0.9.1 // indirect
 	k8s.io/apimachinery v0.34.1 // indirect
 	k8s.io/klog/v2 v2.130.1 // indirect
@@ -79,8 +74,4 @@
 	sigs.k8s.io/randfill v1.0.0 // indirect
 	sigs.k8s.io/structured-merge-diff/v6 v6.3.0 // indirect
 	sigs.k8s.io/yaml v1.6.0 // indirect
-=======
-	golang.org/x/sys v0.37.0 // indirect
-	google.golang.org/protobuf v1.36.10 // indirect
->>>>>>> b5b88424
 )