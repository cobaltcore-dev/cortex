// Copyright 2025 SAP SE
// SPDX-License-Identifier: Apache-2.0

package sap

import (
	"slices"
	"strings"
	"testing"

	"github.com/cobaltcore-dev/cortex/internal/conf"
	"github.com/cobaltcore-dev/cortex/internal/db"
	"github.com/cobaltcore-dev/cortex/internal/extractor/plugins/sap"
	"github.com/cobaltcore-dev/cortex/internal/extractor/plugins/shared"
	"github.com/cobaltcore-dev/cortex/testlib"
	testlibDB "github.com/cobaltcore-dev/cortex/testlib/db"
	"github.com/prometheus/client_golang/prometheus"
	prometheusgo "github.com/prometheus/client_model/go"
)

func TestHostUtilizationKPI_Init(t *testing.T) {
	dbEnv := testlibDB.SetupDBEnv(t)
	testDB := db.DB{DbMap: dbEnv.DbMap}
	defer testDB.Close()
	defer dbEnv.Close()

	kpi := &HostUtilizationKPI{}
	if err := kpi.Init(testDB, conf.NewRawOpts("{}")); err != nil {
		t.Fatalf("expected no error, got %v", err)
	}
}

func TestHostUtilizationKPI_Collect(t *testing.T) {
	dbEnv := testlibDB.SetupDBEnv(t)
	testDB := db.DB{DbMap: dbEnv.DbMap}
	defer testDB.Close()
	defer dbEnv.Close()

	if err := testDB.CreateTable(
		testDB.AddTable(sap.HostDetails{}),
		testDB.AddTable(shared.HostUtilization{}),
	); err != nil {
		t.Fatalf("expected no error, got %v", err)
	}

	hypervisors := []any{
		&sap.HostDetails{
			ComputeHost:      "vwmare-host",
			AvailabilityZone: "az1",
			CPUArchitecture:  "cascade-lake",
			HypervisorType:   "vcenter",
			HypervisorFamily: "vmware",
			WorkloadType:     "general-purpose",
			Enabled:          true,
			DisabledReason:   nil,
		},
		&sap.HostDetails{
			ComputeHost:      "kvm-host",
			AvailabilityZone: "az2",
			CPUArchitecture:  "cascade-lake",
			HypervisorType:   "qemu",
			HypervisorFamily: "kvm",
			WorkloadType:     "hana",
			Enabled:          false,
			DisabledReason:   testlib.Ptr("external customer"),
		},
		&sap.HostDetails{
			ComputeHost:      "ironic-host",
			AvailabilityZone: "az2",
			CPUArchitecture:  "cascade-lake",
			HypervisorType:   "ironic",
			HypervisorFamily: "kvm",
			WorkloadType:     "hana",
			Enabled:          false,
			DisabledReason:   testlib.Ptr("external customer"),
		},
	}

	if err := testDB.Insert(hypervisors...); err != nil {
		t.Fatalf("expected no error, got %v", err)
	}

	hostUtilizations := []any{
		&shared.HostUtilization{
			ComputeHost:              "vwmare-host",
			RAMUtilizedPct:           50,
			VCPUsUtilizedPct:         50,
			DiskUtilizedPct:          50,
			TotalMemoryAllocatableMB: 100,
			TotalVCPUsAllocatable:    100,
			TotalDiskAllocatableGB:   100,
		},
		&shared.HostUtilization{
			ComputeHost:              "kvm-host",
			RAMUtilizedPct:           80,
			VCPUsUtilizedPct:         75,
			DiskUtilizedPct:          80,
			TotalMemoryAllocatableMB: 100,
			TotalVCPUsAllocatable:    100,
			TotalDiskAllocatableGB:   100,
		},
		&shared.HostUtilization{
			ComputeHost:              "ironic-host",
			RAMUtilizedPct:           0,
			VCPUsUtilizedPct:         0,
			DiskUtilizedPct:          0,
			TotalMemoryAllocatableMB: 0,
			TotalVCPUsAllocatable:    0,
			TotalDiskAllocatableGB:   0,
		},
	}

	if err := testDB.Insert(hostUtilizations...); err != nil {
		t.Fatalf("expected no error, got %v", err)
	}

	kpi := &HostUtilizationKPI{}
	if err := kpi.Init(testDB, conf.NewRawOpts("{}")); err != nil {
		t.Fatalf("expected no error, got %v", err)
	}

	ch := make(chan prometheus.Metric, 100)
	kpi.Collect(ch)
	close(ch)

	metricsCount := 0

	// Used to track if for each host a "ram", "cpu", and "disk" metric is present
	// (ignoring the histogram metric)
	metricsUtilizationResourceLabels := make(map[string][]string)
	metricsUtilizationResourceLabels["vwmare-host"] = make([]string, 0)
	metricsUtilizationResourceLabels["kvm-host"] = make([]string, 0)
	metricsUtilizationResourceLabels["ironic-host"] = make([]string, 0)

	// Expected resource labels for each host
	expectedMetricUtilizationResourceLabels := map[string][]string{
		"vwmare-host": {"ram", "cpu", "disk"},
		"kvm-host":    {"ram", "cpu", "disk"},
		"ironic-host": {}, // Ironic host are filtered out
	}

	// Used to track for each host the expected labels
	// Note: Doesn't include the "resource" label since there are multiple resources per host
	// The resource label is tracked in metricsUtilizationResourceLabels
	expectedLabels := map[string]map[string]string{
		"vwmare-host": {
			"compute_host":      "vwmare-host",
			"availability_zone": "az1",
			"enabled":           "true",
			"disabled_reason":   "-",
			"cpu_architecture":  "cascade-lake",
			"workload_type":     "general-purpose",
			"hypervisor_family": "vmware",
		},
		"kvm-host": {
			"compute_host":      "kvm-host",
			"availability_zone": "az2",
			"enabled":           "false",
<<<<<<< HEAD
			"disabled_reason":   externalCustomerReason,
=======
			"disabled_reason":   "external customer",
			"projects":          "project2",
			"domains":           "",
>>>>>>> df04dd5f
			"cpu_architecture":  "cascade-lake",
			"workload_type":     "hana",
			"hypervisor_family": "kvm",
		},
	}

	for metric := range ch {
		metricName := metric.Desc().String()
		// Ignore the histogram metric in this test
		if strings.Contains(metricName, "cortex_sap_host_utilization_pct") {
			continue
		}

		metricsCount++
		var m prometheusgo.Metric
		if err := metric.Write(&m); err != nil {
			t.Fatalf("failed to write metric: %v", err)
		}

		labels := make(map[string]string)
		for _, label := range m.Label {
			labels[label.GetName()] = label.GetValue()
		}

		computeHost := labels["compute_host"]

		metricsUtilizationResourceLabels[computeHost] = append(metricsUtilizationResourceLabels[computeHost], labels["resource"])

		if expected, ok := expectedLabels[computeHost]; ok {
			for key, expectedValue := range expected {
				if value, exists := labels[key]; !exists || value != expectedValue {
					t.Errorf("expected label %s to be %s for host %s, got %s", key, expectedValue, computeHost, value)
				}
			}
		} else {
			t.Errorf("unexpected compute host %s in metric labels", computeHost)
		}
	}

	for host, resources := range metricsUtilizationResourceLabels {
		if len(resources) != len(expectedMetricUtilizationResourceLabels[host]) {
			t.Errorf("expected %d resources for host %s, got %d", len(expectedMetricUtilizationResourceLabels[host]), host, len(resources))
		}
		for _, resource := range resources {
			if !slices.Contains(expectedMetricUtilizationResourceLabels[host], resource) {
				t.Errorf("unexpected resource %s for host %s", resource, host)
			}
		}
	}
}<|MERGE_RESOLUTION|>--- conflicted
+++ resolved
@@ -156,13 +156,7 @@
 			"compute_host":      "kvm-host",
 			"availability_zone": "az2",
 			"enabled":           "false",
-<<<<<<< HEAD
-			"disabled_reason":   externalCustomerReason,
-=======
 			"disabled_reason":   "external customer",
-			"projects":          "project2",
-			"domains":           "",
->>>>>>> df04dd5f
 			"cpu_architecture":  "cascade-lake",
 			"workload_type":     "hana",
 			"hypervisor_family": "kvm",
