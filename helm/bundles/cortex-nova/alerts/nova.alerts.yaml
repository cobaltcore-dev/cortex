groups:
- name: cortex-nova-alerts
  rules:
  - alert: CortexNovaInitialPlacementDown
    expr: |
      up{component="cortex-nova-scheduler"} != 1 or
      absent(up{component="cortex-nova-scheduler"})
    for: 5m
    labels:
      context: liveness
      dashboard: cortex/cortex
      service: cortex
      severity: warning
      support_group: workload-management
      playbook: docs/support/playbook/cortex/down
    annotations:
      summary: "Cortex initial placement for Nova is down"
      description: >
        The Cortex initial placement service is down. Initial placement requests from Nova will
        not be served. This is no immediate problem, since Nova will continue
        placing new VMs. However, the placement will be less desirable.

  - alert: CortexNovaSyncerDown
    expr: |
      up{component="cortex-nova-syncer"} != 1 or
      absent(up{component="cortex-nova-syncer"})
    for: 5m
    labels:
      context: liveness
      dashboard: cortex/cortex
      service: cortex
      severity: warning
      support_group: workload-management
    annotations:
      summary: "Cortex syncer is down"
      description: >
        The Cortex syncer is down. Cortex requires somewhat recent data from
        it's datasources (OpenStack, Prometheus, etc.) to make accurate
        scheduling decisions. If this issue persists for a longer time, the
        data based will slowly drift away from the actual state of the
        datacenter, which may lead to less desirable placement decisions.
        This is no immediate problem, since Nova will continue placing new VMs.

  - alert: CortexNovaExtractorDown
    expr: |
      up{component="cortex-nova-extractor"} != 1 or
      absent(up{component="cortex-nova-extractor"})
    for: 5m
    labels:
      context: liveness
      dashboard: cortex/cortex
      service: cortex
      severity: warning
      support_group: workload-management
    annotations:
      summary: "Cortex extractor is down"
      description: >
        The Cortex extractor is down. This means that newly available data
        about the datacenter will not be used to extract scheduling knowledge.
        This is no immediate problem, since Nova will continue placing new VMs.
        However, the placement will be less desirable.

<<<<<<< HEAD
=======
  - alert: CortexNovaHttpRequest400sTooHigh
    expr: rate(cortex_scheduler_api_request_duration_seconds_count{component="cortex-nova-scheduler",status=~"4.+"}[5m]) > 0.1
    for: 5m
    labels:
      context: api
      dashboard: cortex/cortex
      service: cortex
      severity: warning
      support_group: workload-management
    annotations:
      summary: "HTTP request 400 errors too high"
      description: >
        Cortex is responding to Nova initial placement requests with HTTP 4xx
        errors. This is expected when the scheduling request cannot be served
        by Cortex. However, it could also indicate that the Nova request
        format has changed and Cortex is unable to parse it.

  - alert: CortexNovaHttpRequest500sTooHigh
    expr: rate(cortex_scheduler_api_request_duration_seconds_count{component="cortex-nova-scheduler",status=~"5.+"}[5m]) > 0.1
    for: 5m
    labels:
      context: api
      dashboard: cortex/cortex
      service: cortex
      severity: warning
      support_group: workload-management
    annotations:
      summary: "HTTP request 500 errors too high"
      description: >
        Cortex is responding to Nova initial placement requests with HTTP 5xx
        errors. This is not expected and indicates that Cortex is having some
        internal problem. Nova will continue to place new VMs, but the
        placement will be less desirable. Thus, no immediate action is needed.

  - alert: CortexNovaHighMemoryUsage
    expr: process_resident_memory_bytes{component=~"cortex-nova-.*"} > 6000 * 1024 * 1024
    for: 5m
    labels:
      context: memory
      dashboard: cortex/cortex
      service: cortex
      severity: warning
      support_group: workload-management
    annotations:
      summary: "Cortex `{{$labels.component}}` uses too much memory"
      description: >
        Cortex should not be using more than 6000 MiB of memory. Usually it
        should use much less, so there may be a memory leak or other changes
        that are causing the memory usage to increase significantly.

  - alert: CortexNovaHighCPUUsage
    expr: rate(process_cpu_seconds_total{component=~"cortex-nova-.*"}[1m]) > 0.5
    for: 5m
    labels:
      context: cpu
      dashboard: cortex/cortex
      service: cortex
      severity: warning
      support_group: workload-management
    annotations:
      summary: "Cortex `{{$labels.component}}` uses too much CPU"
      description: >
        Cortex should not be using more than 50% of a single CPU core. Usually
        it should use much less, so there may be a CPU leak or other changes
        that are causing the CPU usage to increase significantly.

  - alert: CortexNovaSyncNotSuccessful
    expr: cortex_sync_request_processed_total{component=~"cortex-nova-.*"} - cortex_sync_request_duration_seconds_count{component=~"cortex-nova-.*"} > 0
    for: 5m
    labels:
      context: syncstatus
      dashboard: cortex/cortex
      service: cortex
      severity: warning
      support_group: workload-management
    annotations:
      summary: "Sync not successful"
      description: >
        Cortex experienced an issue syncing data from a datasource. This may
        happen when the datasource (OpenStack, Prometheus, etc.) is down or
        the sync module is misconfigured. No immediate action is needed, since
        the sync module will retry the sync operation and the currently synced
        data will be kept. However, when this problem persists for a longer
        time the service will have a less recent view of the datacenter.

  - alert: CortexNovaSyncObjectsDroppedToZero
    expr: cortex_sync_objects{component=~"cortex-nova-.*",datasource!="openstack_migrations"} == 0
    for: 60m
    labels:
      context: syncobjects
      dashboard: cortex/cortex
      service: cortex
      severity: warning
      support_group: workload-management
    annotations:
      summary: "Cortex is not syncing any new data from `{{$labels.datasource}}`"
      description: >
        Cortex is not syncing any objects from a datasource. This may happen
        when the datasource (OpenStack, Prometheus, etc.) is down or the sync
        module is misconfigured. No immediate action is needed, since the sync
        module will retry the sync operation and the currently synced data will
        be kept. However, when this problem persists for a longer time the
        service will have a less recent view of the datacenter.

  - alert: CortexNovaSyncObjectsTooHigh
    expr: cortex_sync_objects{component=~"cortex-nova-.*"} > 10000000
    for: 5m
    labels:
      context: syncobjects
      dashboard: cortex/cortex
      service: cortex
      severity: warning
      support_group: workload-management
    annotations:
      summary: "Cortex is syncing unexpectedly many objects from `{{$labels.datasource}}`"
      description: >
        Cortex is syncing more than 1 million objects from a datasource. This
        may happen when the datasource (OpenStack, Prometheus, etc.) returns
        unexpectedly many objects, or when the database cannot drop old objects.
        No immediate action is needed, but should this condition persist for a
        longer time, the database may fill up and crash.

  - alert: CortexNovaTooManyMQTTConnectionAttempts
    expr: rate(cortex_mqtt_connection_attempts_total{component=~"cortex-nova-.*"}[5m]) > 0.1
    for: 5m
    labels:
      context: mqtt
      dashboard: cortex/cortex
      service: cortex
      severity: warning
      support_group: workload-management
    annotations:
      summary: "Cortex is trying to connect to MQTT too often"
      description: >
        Cortex is trying to connect to the MQTT broker too often. This may
        happen when the broker is down or the connection parameters are
        misconfigured.

  - alert: CortexNovaTooManyDBConnectionAttempts
    expr: rate(cortex_db_connection_attempts_total{component=~"cortex-nova-.*"}[5m]) > 0.1
    for: 5m
    labels:
      context: db
      dashboard: cortex/cortex
      service: cortex
      severity: warning
      support_group: workload-management
    annotations:
      summary: "Cortex is trying to connect to the database too often"
      description: >
        Cortex is trying to connect to the database too often. This may happen
        when the database is down or the connection parameters are misconfigured.

>>>>>>> 4b20c885
  - alert: CortexNovaDeschedulerPipelineErroring
    expr: delta(cortex_descheduler_pipeline_vm_descheduling_duration_seconds_count{component=~"cortex-nova-.*",error="true"}[2m]) > 0
    for: 5m
    labels:
      context: descheduler
      dashboard: cortex/cortex
      service: cortex
      severity: warning
      support_group: workload-management
    annotations:
      summary: "Descheduler pipeline is erroring."
      description: >
        The Cortex descheduler pipeline is encountering errors during its execution.
        This may indicate issues with the descheduling logic or the underlying infrastructure.
        It is recommended to investigate the descheduler logs and the state of the VMs being processed.

  - alert: CortexNovaHostCPUUtilizationAbove100Percent
    expr: cortex_sap_host_utilization_per_host_pct{component=~"cortex-nova-.*",resource="cpu"} > 100
    for: 5m
    labels:
      context: hostutilization
      dashboard: cortex/cortex
      service: cortex
      severity: info
      support_group: workload-management
    annotations:
      summary: "CPU utilization on host `{{$labels.compute_host_name}}` is above 100%"
      description: >
        OpenStack Placement reports CPU utilization above 100% for host `{{$labels.compute_host_name}}` in AZ `{{$labels.availability_zone}}` for over 5 minutes.
        This can happen if there are VMs in the SHUTOFF state: these VMs still consume resources in Placement, but not in the underlying infrastructure (e.g., VMware). As a result, it is possible to manually migrate additional VMs onto a host with shut off VMs. The combined resource allocation (from running and shut off VMs) can then exceed the host's capacity, causing Placement to report utilization above 100%. This is expected behavior, as powering on the shut off VMs would overcommit the host.
        Another cause may be shutting down a node without migrating its VMs. The total capacity drops, but Placement still accounts for the shut off VMs’ resource usage.
        This situation should be investigated and resolved to ensure accurate resource accounting and avoid operational issues.

  - alert: CortexNovaHostMemoryUtilizationAbove100Percent
    expr: cortex_sap_host_utilization_per_host_pct{component=~"cortex-nova-.*",resource="memory"} > 100
    for: 5m
    labels:
      context: hostutilization
      dashboard: cortex/cortex
      service: cortex
      severity: info
      support_group: workload-management
    annotations:
      summary: "Memory utilization on host `{{$labels.compute_host_name}}` is above 100%"
      description: >
        OpenStack Placement reports Memory utilization above 100% for host `{{$labels.compute_host_name}}` in AZ `{{$labels.availability_zone}}` for over 5 minutes.
        This can happen if there are VMs in the SHUTOFF state: these VMs still consume resources in Placement, but not in the underlying infrastructure (e.g., VMware). As a result, it is possible to manually migrate additional VMs onto a host with shut off VMs. The combined resource allocation (from running and shut off VMs) can then exceed the host's capacity, causing Placement to report utilization above 100%. This is expected behavior, as powering on the shut off VMs would overcommit the host.
        Another cause may be shutting down a node without migrating its VMs. The total capacity drops, but Placement still accounts for the shut off VMs’ resource usage.
        This situation should be investigated and resolved to ensure accurate resource accounting and avoid operational issues.

  - alert: CortexNovaHostDiskUtilizationAbove100Percent
    expr: cortex_sap_host_utilization_per_host_pct{component=~"cortex-nova-.*",resource="disk"} > 100
    for: 5m
    labels:
      context: hostutilization
      dashboard: cortex/cortex
      service: cortex
      severity: info
      support_group: workload-management
    annotations:
      summary: "Disk utilization on host `{{$labels.compute_host_name}}` is above 100%."
      description: >
        OpenStack Placement reports Disk utilization above 100% for host `{{$labels.compute_host_name}}` in AZ `{{$labels.availability_zone}}` for over 5 minutes.
        This can happen if there are VMs in the SHUTOFF state: these VMs still consume resources in Placement, but not in the underlying infrastructure (e.g., VMware). As a result, it is possible to manually migrate additional VMs onto a host with shut off VMs. The combined resource allocation (from running and shut off VMs) can then exceed the host's capacity, causing Placement to report utilization above 100%. This is expected behavior, as powering on the shut off VMs would overcommit the host.
        Another cause may be shutting down a node without migrating its VMs. The total capacity drops, but Placement still accounts for the shut off VMs’ resource usage.
        This situation should be investigated and resolved to ensure accurate resource accounting and avoid operational issues.<|MERGE_RESOLUTION|>--- conflicted
+++ resolved
@@ -59,163 +59,7 @@
         about the datacenter will not be used to extract scheduling knowledge.
         This is no immediate problem, since Nova will continue placing new VMs.
         However, the placement will be less desirable.
-
-<<<<<<< HEAD
-=======
-  - alert: CortexNovaHttpRequest400sTooHigh
-    expr: rate(cortex_scheduler_api_request_duration_seconds_count{component="cortex-nova-scheduler",status=~"4.+"}[5m]) > 0.1
-    for: 5m
-    labels:
-      context: api
-      dashboard: cortex/cortex
-      service: cortex
-      severity: warning
-      support_group: workload-management
-    annotations:
-      summary: "HTTP request 400 errors too high"
-      description: >
-        Cortex is responding to Nova initial placement requests with HTTP 4xx
-        errors. This is expected when the scheduling request cannot be served
-        by Cortex. However, it could also indicate that the Nova request
-        format has changed and Cortex is unable to parse it.
-
-  - alert: CortexNovaHttpRequest500sTooHigh
-    expr: rate(cortex_scheduler_api_request_duration_seconds_count{component="cortex-nova-scheduler",status=~"5.+"}[5m]) > 0.1
-    for: 5m
-    labels:
-      context: api
-      dashboard: cortex/cortex
-      service: cortex
-      severity: warning
-      support_group: workload-management
-    annotations:
-      summary: "HTTP request 500 errors too high"
-      description: >
-        Cortex is responding to Nova initial placement requests with HTTP 5xx
-        errors. This is not expected and indicates that Cortex is having some
-        internal problem. Nova will continue to place new VMs, but the
-        placement will be less desirable. Thus, no immediate action is needed.
-
-  - alert: CortexNovaHighMemoryUsage
-    expr: process_resident_memory_bytes{component=~"cortex-nova-.*"} > 6000 * 1024 * 1024
-    for: 5m
-    labels:
-      context: memory
-      dashboard: cortex/cortex
-      service: cortex
-      severity: warning
-      support_group: workload-management
-    annotations:
-      summary: "Cortex `{{$labels.component}}` uses too much memory"
-      description: >
-        Cortex should not be using more than 6000 MiB of memory. Usually it
-        should use much less, so there may be a memory leak or other changes
-        that are causing the memory usage to increase significantly.
-
-  - alert: CortexNovaHighCPUUsage
-    expr: rate(process_cpu_seconds_total{component=~"cortex-nova-.*"}[1m]) > 0.5
-    for: 5m
-    labels:
-      context: cpu
-      dashboard: cortex/cortex
-      service: cortex
-      severity: warning
-      support_group: workload-management
-    annotations:
-      summary: "Cortex `{{$labels.component}}` uses too much CPU"
-      description: >
-        Cortex should not be using more than 50% of a single CPU core. Usually
-        it should use much less, so there may be a CPU leak or other changes
-        that are causing the CPU usage to increase significantly.
-
-  - alert: CortexNovaSyncNotSuccessful
-    expr: cortex_sync_request_processed_total{component=~"cortex-nova-.*"} - cortex_sync_request_duration_seconds_count{component=~"cortex-nova-.*"} > 0
-    for: 5m
-    labels:
-      context: syncstatus
-      dashboard: cortex/cortex
-      service: cortex
-      severity: warning
-      support_group: workload-management
-    annotations:
-      summary: "Sync not successful"
-      description: >
-        Cortex experienced an issue syncing data from a datasource. This may
-        happen when the datasource (OpenStack, Prometheus, etc.) is down or
-        the sync module is misconfigured. No immediate action is needed, since
-        the sync module will retry the sync operation and the currently synced
-        data will be kept. However, when this problem persists for a longer
-        time the service will have a less recent view of the datacenter.
-
-  - alert: CortexNovaSyncObjectsDroppedToZero
-    expr: cortex_sync_objects{component=~"cortex-nova-.*",datasource!="openstack_migrations"} == 0
-    for: 60m
-    labels:
-      context: syncobjects
-      dashboard: cortex/cortex
-      service: cortex
-      severity: warning
-      support_group: workload-management
-    annotations:
-      summary: "Cortex is not syncing any new data from `{{$labels.datasource}}`"
-      description: >
-        Cortex is not syncing any objects from a datasource. This may happen
-        when the datasource (OpenStack, Prometheus, etc.) is down or the sync
-        module is misconfigured. No immediate action is needed, since the sync
-        module will retry the sync operation and the currently synced data will
-        be kept. However, when this problem persists for a longer time the
-        service will have a less recent view of the datacenter.
-
-  - alert: CortexNovaSyncObjectsTooHigh
-    expr: cortex_sync_objects{component=~"cortex-nova-.*"} > 10000000
-    for: 5m
-    labels:
-      context: syncobjects
-      dashboard: cortex/cortex
-      service: cortex
-      severity: warning
-      support_group: workload-management
-    annotations:
-      summary: "Cortex is syncing unexpectedly many objects from `{{$labels.datasource}}`"
-      description: >
-        Cortex is syncing more than 1 million objects from a datasource. This
-        may happen when the datasource (OpenStack, Prometheus, etc.) returns
-        unexpectedly many objects, or when the database cannot drop old objects.
-        No immediate action is needed, but should this condition persist for a
-        longer time, the database may fill up and crash.
-
-  - alert: CortexNovaTooManyMQTTConnectionAttempts
-    expr: rate(cortex_mqtt_connection_attempts_total{component=~"cortex-nova-.*"}[5m]) > 0.1
-    for: 5m
-    labels:
-      context: mqtt
-      dashboard: cortex/cortex
-      service: cortex
-      severity: warning
-      support_group: workload-management
-    annotations:
-      summary: "Cortex is trying to connect to MQTT too often"
-      description: >
-        Cortex is trying to connect to the MQTT broker too often. This may
-        happen when the broker is down or the connection parameters are
-        misconfigured.
-
-  - alert: CortexNovaTooManyDBConnectionAttempts
-    expr: rate(cortex_db_connection_attempts_total{component=~"cortex-nova-.*"}[5m]) > 0.1
-    for: 5m
-    labels:
-      context: db
-      dashboard: cortex/cortex
-      service: cortex
-      severity: warning
-      support_group: workload-management
-    annotations:
-      summary: "Cortex is trying to connect to the database too often"
-      description: >
-        Cortex is trying to connect to the database too often. This may happen
-        when the database is down or the connection parameters are misconfigured.
-
->>>>>>> 4b20c885
+        
   - alert: CortexNovaDeschedulerPipelineErroring
     expr: delta(cortex_descheduler_pipeline_vm_descheduling_duration_seconds_count{component=~"cortex-nova-.*",error="true"}[2m]) > 0
     for: 5m
