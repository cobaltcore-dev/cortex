--- conflicted
+++ resolved
@@ -6,9 +6,4 @@
 description: A Helm chart deploying Cortex core services.
 type: application
 version: 0.24.0
-<<<<<<< HEAD
-appVersion: "sha-9e0c316"
-=======
-appVersion: "sha-2b18b31"
-dependencies: []
->>>>>>> 321a3266
+appVersion: "sha-2b18b31"