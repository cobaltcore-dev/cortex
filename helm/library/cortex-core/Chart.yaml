# Copyright 2025 SAP SE
# SPDX-License-Identifier: Apache-2.0

apiVersion: v2
name: cortex-core
description: A Helm chart deploying Cortex core services.
type: application
version: 0.24.0
<<<<<<< HEAD
appVersion: "sha-2b18b31"
=======
appVersion: "sha-09285f4"
dependencies: []
>>>>>>> 180d2ec6
<|MERGE_RESOLUTION|>--- conflicted
+++ resolved
@@ -6,9 +6,4 @@
 description: A Helm chart deploying Cortex core services.
 type: application
 version: 0.24.0
-<<<<<<< HEAD
-appVersion: "sha-2b18b31"
-=======
-appVersion: "sha-09285f4"
-dependencies: []
->>>>>>> 180d2ec6
+appVersion: "sha-09285f4"