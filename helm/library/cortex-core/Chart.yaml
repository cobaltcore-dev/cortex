--- conflicted
+++ resolved
@@ -5,10 +5,5 @@
 name: cortex-core
 description: A Helm chart deploying Cortex core services.
 type: application
-<<<<<<< HEAD
-appVersion: "sha-5e3fff7"
-version: 0.25.0
-=======
 appVersion: "sha-b9c3a87"
-version: 0.24.9
->>>>>>> 1fd9dbdf
+version: 0.25.0