# Copyright 2025 SAP SE
# SPDX-License-Identifier: Apache-2.0

apiVersion: v2
name: cortex-core
description: A Helm chart deploying Cortex core services.
type: application
version: 0.24.4
<<<<<<< HEAD
appVersion: "sha-111bf5d"
=======
appVersion: "sha-7075fe2"
>>>>>>> 8f647f72
<|MERGE_RESOLUTION|>--- conflicted
+++ resolved
@@ -6,8 +6,4 @@
 description: A Helm chart deploying Cortex core services.
 type: application
 version: 0.24.4
-<<<<<<< HEAD
-appVersion: "sha-111bf5d"
-=======
-appVersion: "sha-7075fe2"
->>>>>>> 8f647f72
+appVersion: "sha-7075fe2"