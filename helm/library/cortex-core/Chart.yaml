# Copyright 2025 SAP SE
# SPDX-License-Identifier: Apache-2.0

apiVersion: v2
name: cortex-core
description: A Helm chart deploying Cortex core services.
type: application
<<<<<<< HEAD
appVersion: "sha-24e32f4"
=======
appVersion: "sha-f356fe5"
>>>>>>> 74c32be3
version: 0.26.0<|MERGE_RESOLUTION|>--- conflicted
+++ resolved
@@ -5,9 +5,5 @@
 name: cortex-core
 description: A Helm chart deploying Cortex core services.
 type: application
-<<<<<<< HEAD
-appVersion: "sha-24e32f4"
-=======
 appVersion: "sha-f356fe5"
->>>>>>> 74c32be3
 version: 0.26.0