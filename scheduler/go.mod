module github.com/cobaltcore-dev/cortex/scheduler

go 1.25.0

replace (
	github.com/cobaltcore-dev/cortex/decisions/api => ../decisions/api
	github.com/cobaltcore-dev/cortex/extractor/api => ../extractor/api
	github.com/cobaltcore-dev/cortex/lib => ../lib
	github.com/cobaltcore-dev/cortex/reservations/api => ../reservations/api
	github.com/cobaltcore-dev/cortex/scheduler/api => ./api
	github.com/cobaltcore-dev/cortex/sync/api => ../sync/api
	github.com/cobaltcore-dev/cortex/testlib => ../testlib
)

require (
	github.com/cobaltcore-dev/cortex/decisions/api v0.0.0-00010101000000-000000000000
	github.com/cobaltcore-dev/cortex/extractor/api v0.0.0-00010101000000-000000000000
	github.com/cobaltcore-dev/cortex/lib v0.0.0-00010101000000-000000000000
	github.com/cobaltcore-dev/cortex/reservations/api v0.0.0-00010101000000-000000000000
	github.com/cobaltcore-dev/cortex/scheduler/api v0.0.0-00010101000000-000000000000
	github.com/cobaltcore-dev/cortex/sync/api v0.0.0-00010101000000-000000000000
	github.com/cobaltcore-dev/cortex/testlib v0.0.0-00010101000000-000000000000
	github.com/eclipse/paho.mqtt.golang v1.5.1
	github.com/gophercloud/gophercloud/v2 v2.8.0
	github.com/majewsky/gg v1.3.0
	github.com/sapcc/go-api-declarations v1.17.4
	go.uber.org/automaxprocs v1.6.0
	k8s.io/apimachinery v0.34.1
<<<<<<< HEAD
=======
	k8s.io/client-go v0.34.1
>>>>>>> b5b88424
	sigs.k8s.io/controller-runtime v0.22.2
)

require (
	github.com/Azure/go-ansiterm v0.0.0-20250102033503-faa5f7b0171c // indirect
	github.com/Microsoft/go-winio v0.6.2 // indirect
	github.com/Nvveen/Gotty v0.0.0-20120604004816-cd527374f1e5 // indirect
	github.com/cenkalti/backoff v2.2.1+incompatible // indirect
	github.com/containerd/continuity v0.4.5 // indirect
	github.com/dlmiddlecote/sqlstats v1.0.2 // indirect
	github.com/docker/go-connections v0.5.0 // indirect
	github.com/docker/go-units v0.5.0 // indirect
	github.com/evanphx/json-patch v5.6.0+incompatible // indirect
	github.com/go-gorp/gorp v2.2.0+incompatible // indirect
	github.com/golang-migrate/migrate/v4 v4.19.0 // indirect
	github.com/google/pprof v0.0.0-20250820193118-f64d9cf942d6 // indirect
	github.com/gorilla/websocket v1.5.4-0.20250319132907-e064f32e3674 // indirect
	github.com/hashicorp/errwrap v1.1.0 // indirect
	github.com/hashicorp/go-multierror v1.1.1 // indirect
	github.com/lib/pq v1.10.9 // indirect
	github.com/mattn/go-sqlite3 v1.14.32 // indirect
	github.com/moby/sys/user v0.4.0 // indirect
	github.com/onsi/ginkgo/v2 v2.25.2 // indirect
	github.com/onsi/gomega v1.38.2 // indirect
	github.com/opencontainers/go-digest v1.0.0 // indirect
	github.com/opencontainers/image-spec v1.1.1 // indirect
	github.com/opencontainers/runc v1.3.0 // indirect
	github.com/ory/dockertest v3.3.5+incompatible // indirect
	github.com/pmezard/go-difflib v1.0.0 // indirect
	github.com/sirupsen/logrus v1.9.3 // indirect
<<<<<<< HEAD
	go.opentelemetry.io/contrib/instrumentation/net/http/otelhttp v0.61.0 // indirect
	go.yaml.in/yaml/v2 v2.4.2 // indirect
=======
	go.yaml.in/yaml/v2 v2.4.3 // indirect
>>>>>>> b5b88424
	go.yaml.in/yaml/v3 v3.0.4 // indirect
	k8s.io/client-go v0.34.1 // indirect
	sigs.k8s.io/structured-merge-diff/v6 v6.3.0 // indirect
)

require (
	github.com/beorn7/perks v1.0.1 // indirect
	github.com/cespare/xxhash/v2 v2.3.0 // indirect
	github.com/davecgh/go-spew v1.1.2-0.20180830191138-d8f796af33cc // indirect
	github.com/emicklei/go-restful/v3 v3.12.2 // indirect
	github.com/evanphx/json-patch/v5 v5.9.11 // indirect
	github.com/fsnotify/fsnotify v1.9.0 // indirect
	github.com/fxamacker/cbor/v2 v2.9.0 // indirect
	github.com/go-logr/logr v1.4.3 // indirect
	github.com/go-openapi/jsonpointer v0.21.1 // indirect
	github.com/go-openapi/jsonreference v0.21.0 // indirect
	github.com/go-openapi/swag v0.23.1 // indirect
	github.com/gogo/protobuf v1.3.2 // indirect
	github.com/google/btree v1.1.3 // indirect
	github.com/google/gnostic-models v0.7.0 // indirect
	github.com/google/go-cmp v0.7.0 // indirect
	github.com/google/uuid v1.6.0 // indirect
	github.com/josharian/intern v1.0.0 // indirect
	github.com/json-iterator/go v1.1.12 // indirect
	github.com/mailru/easyjson v0.9.0 // indirect
	github.com/modern-go/concurrent v0.0.0-20180306012644-bacd9c7ef1dd // indirect
	github.com/modern-go/reflect2 v1.0.3-0.20250322232337-35a7c28c31ee // indirect
	github.com/munnerz/goautoneg v0.0.0-20191010083416-a7dc8b61c822 // indirect
	github.com/pkg/errors v0.9.1 // indirect
	github.com/prometheus/client_golang v1.23.2
	github.com/prometheus/client_model v0.6.2 // indirect
	github.com/prometheus/common v0.67.1 // indirect
	github.com/prometheus/procfs v0.17.0 // indirect
<<<<<<< HEAD
	github.com/sapcc/go-bits v0.0.0-20251002190222-32e18bbcae76
	github.com/spf13/pflag v1.0.9 // indirect
=======
	github.com/sapcc/go-bits v0.0.0-20251009112313-51a4d641ae65
	github.com/spf13/pflag v1.0.6 // indirect
>>>>>>> b5b88424
	github.com/x448/float16 v0.8.4 // indirect
	golang.org/x/net v0.46.0 // indirect
	golang.org/x/oauth2 v0.31.0 // indirect
	golang.org/x/sync v0.17.0 // indirect
<<<<<<< HEAD
	golang.org/x/sys v0.36.0 // indirect
	golang.org/x/term v0.35.0 // indirect
	golang.org/x/text v0.29.0 // indirect
	golang.org/x/time v0.12.0 // indirect
	gomodules.xyz/jsonpatch/v2 v2.5.0 // indirect
	google.golang.org/protobuf v1.36.8 // indirect
=======
	golang.org/x/sys v0.37.0 // indirect
	golang.org/x/term v0.36.0 // indirect
	golang.org/x/text v0.30.0 // indirect
	golang.org/x/time v0.14.0 // indirect
	gomodules.xyz/jsonpatch/v2 v2.4.0 // indirect
	google.golang.org/protobuf v1.36.10 // indirect
>>>>>>> b5b88424
	gopkg.in/evanphx/json-patch.v4 v4.12.0 // indirect
	gopkg.in/inf.v0 v0.9.1 // indirect
	gopkg.in/yaml.v3 v3.0.1 // indirect
	k8s.io/api v0.34.1 // indirect
	k8s.io/apiextensions-apiserver v0.34.1 // indirect
	k8s.io/klog/v2 v2.130.1 // indirect
	k8s.io/kube-openapi v0.0.0-20250710124328-f3f2b991d03b // indirect
	k8s.io/utils v0.0.0-20250604170112-4c0f3b243397 // indirect
	sigs.k8s.io/json v0.0.0-20241014173422-cfa47c3a1cc8 // indirect
	sigs.k8s.io/randfill v1.0.0 // indirect
	sigs.k8s.io/yaml v1.6.0 // indirect
)<|MERGE_RESOLUTION|>--- conflicted
+++ resolved
@@ -26,10 +26,6 @@
 	github.com/sapcc/go-api-declarations v1.17.4
 	go.uber.org/automaxprocs v1.6.0
 	k8s.io/apimachinery v0.34.1
-<<<<<<< HEAD
-=======
-	k8s.io/client-go v0.34.1
->>>>>>> b5b88424
 	sigs.k8s.io/controller-runtime v0.22.2
 )
 
@@ -60,12 +56,8 @@
 	github.com/ory/dockertest v3.3.5+incompatible // indirect
 	github.com/pmezard/go-difflib v1.0.0 // indirect
 	github.com/sirupsen/logrus v1.9.3 // indirect
-<<<<<<< HEAD
 	go.opentelemetry.io/contrib/instrumentation/net/http/otelhttp v0.61.0 // indirect
-	go.yaml.in/yaml/v2 v2.4.2 // indirect
-=======
 	go.yaml.in/yaml/v2 v2.4.3 // indirect
->>>>>>> b5b88424
 	go.yaml.in/yaml/v3 v3.0.4 // indirect
 	k8s.io/client-go v0.34.1 // indirect
 	sigs.k8s.io/structured-merge-diff/v6 v6.3.0 // indirect
@@ -99,32 +91,18 @@
 	github.com/prometheus/client_model v0.6.2 // indirect
 	github.com/prometheus/common v0.67.1 // indirect
 	github.com/prometheus/procfs v0.17.0 // indirect
-<<<<<<< HEAD
-	github.com/sapcc/go-bits v0.0.0-20251002190222-32e18bbcae76
+	github.com/sapcc/go-bits v0.0.0-20251009112313-51a4d641ae65
 	github.com/spf13/pflag v1.0.9 // indirect
-=======
-	github.com/sapcc/go-bits v0.0.0-20251009112313-51a4d641ae65
-	github.com/spf13/pflag v1.0.6 // indirect
->>>>>>> b5b88424
 	github.com/x448/float16 v0.8.4 // indirect
 	golang.org/x/net v0.46.0 // indirect
 	golang.org/x/oauth2 v0.31.0 // indirect
 	golang.org/x/sync v0.17.0 // indirect
-<<<<<<< HEAD
-	golang.org/x/sys v0.36.0 // indirect
-	golang.org/x/term v0.35.0 // indirect
-	golang.org/x/text v0.29.0 // indirect
-	golang.org/x/time v0.12.0 // indirect
-	gomodules.xyz/jsonpatch/v2 v2.5.0 // indirect
-	google.golang.org/protobuf v1.36.8 // indirect
-=======
 	golang.org/x/sys v0.37.0 // indirect
 	golang.org/x/term v0.36.0 // indirect
 	golang.org/x/text v0.30.0 // indirect
 	golang.org/x/time v0.14.0 // indirect
-	gomodules.xyz/jsonpatch/v2 v2.4.0 // indirect
+	gomodules.xyz/jsonpatch/v2 v2.5.0 // indirect
 	google.golang.org/protobuf v1.36.10 // indirect
->>>>>>> b5b88424
 	gopkg.in/evanphx/json-patch.v4 v4.12.0 // indirect
 	gopkg.in/inf.v0 v0.9.1 // indirect
 	gopkg.in/yaml.v3 v3.0.1 // indirect
